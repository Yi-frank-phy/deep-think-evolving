<<<<<<< HEAD
## 2025-05-23 - Dynamic Values in Labels
**Learning:** Including dynamic values directly in `<label>` text (e.g., "Max Iterations: 10") creates excessive noise for screen reader users, as the entire label is re-announced on every value change.
**Action:** Separate the static label text from the dynamic value display. Use `aria-valuetext` on the input for accessibility and a separate visual element (like a `<span>`) for sighted users.
=======
## 2024-04-18 - [Chat Input Accessibility & Polish]
**Learning:** Replaced emoji-based buttons with `lucide-react` icons and added ARIA labels. Inline SVG icons provide better scaling and visual consistency than emojis.
**Action:** Use `lucide-react` for all future icon needs and ensure every icon-only button has an `aria-label`. Visually hidden labels for inputs are essential for screen readers when design omits visible labels.

## 2024-05-24 - [Micro-interactions & Clipboard Feedback]
**Learning:** Users lack immediate confirmation when performing actions like copying text. Adding a state-driven icon swap (Copy -> Check) provides clear, satisfying feedback.
**Action:** For all future "copy" or "save" actions, implement a 2-second visual confirmation state.

## 2025-05-27 - [Modal Accessibility]
**Learning:** Modals require explicit accessibility attributes and keyboard handling. Users expect the Escape key to close modals, and screen readers need `role="dialog"` and `aria-modal="true"` to understand the context.
**Action:** Always implement `useEffect` for Escape key handling and add ARIA attributes to modal overlays and content.
>>>>>>> 16e301fd
<|MERGE_RESOLUTION|>--- conflicted
+++ resolved
@@ -1,17 +1,19 @@
-<<<<<<< HEAD
 ## 2025-05-23 - Dynamic Values in Labels
+
 **Learning:** Including dynamic values directly in `<label>` text (e.g., "Max Iterations: 10") creates excessive noise for screen reader users, as the entire label is re-announced on every value change.
 **Action:** Separate the static label text from the dynamic value display. Use `aria-valuetext` on the input for accessibility and a separate visual element (like a `<span>`) for sighted users.
-=======
+
 ## 2024-04-18 - [Chat Input Accessibility & Polish]
+
 **Learning:** Replaced emoji-based buttons with `lucide-react` icons and added ARIA labels. Inline SVG icons provide better scaling and visual consistency than emojis.
 **Action:** Use `lucide-react` for all future icon needs and ensure every icon-only button has an `aria-label`. Visually hidden labels for inputs are essential for screen readers when design omits visible labels.
 
 ## 2024-05-24 - [Micro-interactions & Clipboard Feedback]
+
 **Learning:** Users lack immediate confirmation when performing actions like copying text. Adding a state-driven icon swap (Copy -> Check) provides clear, satisfying feedback.
 **Action:** For all future "copy" or "save" actions, implement a 2-second visual confirmation state.
 
 ## 2025-05-27 - [Modal Accessibility]
+
 **Learning:** Modals require explicit accessibility attributes and keyboard handling. Users expect the Escape key to close modals, and screen readers need `role="dialog"` and `aria-modal="true"` to understand the context.
-**Action:** Always implement `useEffect` for Escape key handling and add ARIA attributes to modal overlays and content.
->>>>>>> 16e301fd
+**Action:** Always implement `useEffect` for Escape key handling and add ARIA attributes to modal overlays and content.