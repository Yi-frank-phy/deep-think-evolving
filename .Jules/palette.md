--- conflicted
+++ resolved
@@ -1,4 +1,3 @@
-<<<<<<< HEAD
 ## 2025-05-23 - Dynamic Values in Labels
 
 **Learning:** Including dynamic values directly in `<label>` text (e.g., "Max Iterations: 10") creates excessive noise for screen reader users, as the entire label is re-announced on every value change.
@@ -30,8 +29,6 @@
 ## 2025-06-15 - [Live Regions for Logs]
 **Learning:** Fast-updating logs (like thinking processes) are invisible to screen readers unless marked as live regions.
 **Action:** Add role="log" and aria-live="polite" to containers that stream text updates to ensure screen reader users can follow the process.
-=======
 ## 2025-06-03 - [Chat Accessibility]
 **Learning:** Chat interfaces often lack automatic announcements for incoming messages. Adding `role="log"` with `aria-live="polite"` to the message container ensures screen reader users are notified of new content without losing focus.
-**Action:** Always apply `role="log"` and `aria-live` to dynamic chat or log containers.
->>>>>>> 8c68fc8d
+**Action:** Always apply `role="log"` and `aria-live` to dynamic chat or log containers.