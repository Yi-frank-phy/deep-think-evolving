## 2024-05-25 - WebSocket Connection Exhaustion (DoS)
**Vulnerability:** The WebSocket endpoints `/ws/simulation` and `/ws/knowledge_base` had no limits on the number of concurrent connections or connection rate. An attacker could open thousands of connections, exhausting server file descriptors and memory (DoS).
**Learning:** Standard HTTP rate limiters (like `SimpleRateLimiter`) usually rely on `HTTPException`, which cannot be raised inside a WebSocket handshake or loop. WebSockets require dedicated lifecycle management (accept/close) and concurrency tracking since connections are persistent.
**Prevention:**
1.  Implement a `WebSocketRateLimiter` that tracks both *connection attempts* (rate) and *active connections* (concurrency).
2.  Use `await websocket.close(code=1008)` to reject connections instead of raising HTTP exceptions.
3.  Ensure the limiter cleans up state on `disconnect`.
4.  Avoid `defaultdict` side-effects in cleanup loops that can cause memory leaks.

<<<<<<< HEAD
## 2025-05-27 - SPA Fallback Masking API Errors
**Vulnerability:** The SPA catch-all route (`/{full_path:path}`) blindly returned `index.html` for any unmatched path, including invalid API endpoints (e.g., `/api/v2/unknown`). This caused API clients to receive a 200 OK HTML response instead of a 404 JSON error, potentially breaking client-side logic that expects JSON.
**Learning:** In full-stack applications serving an SPA from the backend, the "catch-all" handler must explicitly exclude API namespaces. FastAPI's route matching order sends everything not matched by a specific API route to the catch-all.
**Prevention:**
1.  In the SPA fallback handler, verify the path does not start with the API prefix (e.g., `api/`).
2.  Explicitly raise `HTTPException(404)` for unmatched API routes to provide correct status codes and prevent confusion.
=======
## 2026-01-01 - Numerical Range DoS Vulnerability
**Vulnerability:** The `SimulationConfig` Pydantic model lacked numerical range validation (e.g., `ge`, `le`). Attackers could submit excessively large values (e.g., `beam_width=10000`, `max_iterations=1000000`), forcing the server to allocate massive graph structures and run infinite loops, leading to memory/CPU exhaustion (DoS).
**Learning:** Pydantic's type hints (`int`) validate *types* but not *values*. For resource-intensive parameters (iterations, budget, buffer sizes), explicit `Field(..., le=MAX)` constraints are mandatory to prevent resource exhaustion attacks.
**Prevention:** Always use `pydantic.Field` with `gt/ge` and `lt/le` constraints for any numerical input that affects loop counters, memory allocation, or complexity.
>>>>>>> f56d029b
<|MERGE_RESOLUTION|>--- conflicted
+++ resolved
@@ -7,16 +7,13 @@
 3.  Ensure the limiter cleans up state on `disconnect`.
 4.  Avoid `defaultdict` side-effects in cleanup loops that can cause memory leaks.
 
-<<<<<<< HEAD
 ## 2025-05-27 - SPA Fallback Masking API Errors
 **Vulnerability:** The SPA catch-all route (`/{full_path:path}`) blindly returned `index.html` for any unmatched path, including invalid API endpoints (e.g., `/api/v2/unknown`). This caused API clients to receive a 200 OK HTML response instead of a 404 JSON error, potentially breaking client-side logic that expects JSON.
 **Learning:** In full-stack applications serving an SPA from the backend, the "catch-all" handler must explicitly exclude API namespaces. FastAPI's route matching order sends everything not matched by a specific API route to the catch-all.
 **Prevention:**
 1.  In the SPA fallback handler, verify the path does not start with the API prefix (e.g., `api/`).
 2.  Explicitly raise `HTTPException(404)` for unmatched API routes to provide correct status codes and prevent confusion.
-=======
 ## 2026-01-01 - Numerical Range DoS Vulnerability
 **Vulnerability:** The `SimulationConfig` Pydantic model lacked numerical range validation (e.g., `ge`, `le`). Attackers could submit excessively large values (e.g., `beam_width=10000`, `max_iterations=1000000`), forcing the server to allocate massive graph structures and run infinite loops, leading to memory/CPU exhaustion (DoS).
 **Learning:** Pydantic's type hints (`int`) validate *types* but not *values*. For resource-intensive parameters (iterations, budget, buffer sizes), explicit `Field(..., le=MAX)` constraints are mandatory to prevent resource exhaustion attacks.
-**Prevention:** Always use `pydantic.Field` with `gt/ge` and `lt/le` constraints for any numerical input that affects loop counters, memory allocation, or complexity.
->>>>>>> f56d029b
+**Prevention:** Always use `pydantic.Field` with `gt/ge` and `lt/le` constraints for any numerical input that affects loop counters, memory allocation, or complexity.