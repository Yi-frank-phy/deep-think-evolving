<<<<<<< HEAD
## 2024-12-23 - Input Validation on Batch Operations
**Vulnerability:** The `ForceSynthesizeRequest` endpoint accepted an unbounded list of strategy IDs, which could lead to resource exhaustion or log flooding (DoS) if a malicious actor sent a massive list.
**Learning:** Even internal-facing or "HIL" (Human-in-the-Loop) endpoints need strict input validation limits. Logging user input (like a list of IDs) without size limits is a specific risk vector.
**Prevention:** Use Pydantic's `min_length` and `max_length` validators on all list fields in API request models.
=======
## 2024-05-22 - Path Traversal in Static File Serving
**Vulnerability:** The `serve_spa` endpoint used `DIST_DIR / full_path` without validating that the resolved path remained inside `DIST_DIR`. This allowed attackers to access arbitrary files on the system using `..` (path traversal) characters (e.g., `%2e%2e/etc/passwd`).
**Learning:** `pathlib`'s `/` operator does not automatically prevent path traversal. It just joins paths. Always use `.resolve()` and check `.relative_to(base_dir)` when serving files based on user input.
**Prevention:**
```python
file_path = (BASE_DIR / input_path).resolve()
try:
    file_path.relative_to(BASE_DIR.resolve())
except ValueError:
    raise SecurityException("Path traversal detected")
```

## 2024-05-25 - Memory Exhaustion in Rate Limiter
**Vulnerability:** The `SimpleRateLimiter` stored request timestamps in a dictionary keyed by client IP. The dictionary keys were never removed, allowing an attacker to exhaust server memory by sending requests from many unique (spoofed) IPs.
**Learning:** In-memory stateful logic must always have a bounding mechanism (cleanup/eviction) to prevent unbounded growth. Python's `defaultdict` automatically creates keys on access, which makes this pattern easy to miss.
**Prevention:** Implement periodic cleanup of stale keys and a hard limit (cap) on the number of stored clients.
```python
if len(self.request_counts) > self.max_clients:
    self.request_counts.clear() # Emergency purge
```
>>>>>>> 2c1698aa
<|MERGE_RESOLUTION|>--- conflicted
+++ resolved
@@ -1,9 +1,7 @@
-<<<<<<< HEAD
 ## 2024-12-23 - Input Validation on Batch Operations
 **Vulnerability:** The `ForceSynthesizeRequest` endpoint accepted an unbounded list of strategy IDs, which could lead to resource exhaustion or log flooding (DoS) if a malicious actor sent a massive list.
 **Learning:** Even internal-facing or "HIL" (Human-in-the-Loop) endpoints need strict input validation limits. Logging user input (like a list of IDs) without size limits is a specific risk vector.
 **Prevention:** Use Pydantic's `min_length` and `max_length` validators on all list fields in API request models.
-=======
 ## 2024-05-22 - Path Traversal in Static File Serving
 **Vulnerability:** The `serve_spa` endpoint used `DIST_DIR / full_path` without validating that the resolved path remained inside `DIST_DIR`. This allowed attackers to access arbitrary files on the system using `..` (path traversal) characters (e.g., `%2e%2e/etc/passwd`).
 **Learning:** `pathlib`'s `/` operator does not automatically prevent path traversal. It just joins paths. Always use `.resolve()` and check `.relative_to(base_dir)` when serving files based on user input.
@@ -23,5 +21,4 @@
 ```python
 if len(self.request_counts) > self.max_clients:
     self.request_counts.clear() # Emergency purge
-```
->>>>>>> 2c1698aa
+```