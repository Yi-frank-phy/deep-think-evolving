--- conflicted
+++ resolved
@@ -115,11 +115,7 @@
                 "strategy_name": strategy.get("strategy_name"),
                 "rationale": strategy.get("rationale"),
                 "initial_assumption": strategy.get("initial_assumption"),
-<<<<<<< HEAD
-                "milestones": milestones,
-=======
                 "milestones": strategy.get("milestones", {}),
->>>>>>> 2d4fdfce
             },
         )
         thread_registry.append(
