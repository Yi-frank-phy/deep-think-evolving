/**
 * ThinkingPanel - Gemini Deep Research Style Thinking Panel
 * 
 * Sidebar displaying real-time AI reasoning process, supporting expansion/collapse.
 * Design inspired by Google Gemini Deep Research Thinking Panel.
 */

import React, { useState, useEffect, useRef, useMemo, useCallback } from 'react';
import { Brain, Loader2, CheckCircle2 } from 'lucide-react';
import { DeepThinkState, AgentActivity, AgentPhase } from '../types';
import { IterationItem } from './IterationItem';

interface ThinkingPanelProps {
    state: DeepThinkState | null;
    activityLog: AgentActivity[];
    currentAgent: AgentPhase | null;
    simulationStatus: 'idle' | 'running' | 'completed' | 'error' | 'awaiting_human';
}

const AGENT_LABELS: Record<AgentPhase, string> = {
    task_decomposer: 'Task Decomposition',
    researcher: 'Information Gathering',
    strategy_generator: 'Strategy Generation',
    distiller: 'Context Distillation',
    architect: 'Strategic Planning',
    architect_scheduler: 'Execution Scheduling',
    distiller_for_judge: 'Evaluation Prep',
    executor: 'Strategy Execution',
    judge: 'Feasibility Assessment',
    evolution: 'Evolutionary Iteration',
    propagation: 'Knowledge Propagation'
};

export const ThinkingPanel: React.FC<ThinkingPanelProps> = React.memo(({
    state,
    activityLog,
    currentAgent,
    simulationStatus
}) => {
    // eslint-disable-next-line @typescript-eslint/no-unused-vars
    const [expandedPhases, setExpandedPhases] = useState<Set<string>>(new Set(['understanding', 'evaluation', 'execution']));
    const [expandedIterations, setExpandedIterations] = useState<Set<number>>(new Set());
    const scrollRef = useRef<HTMLDivElement>(null);

    // Auto-scroll to bottom
    useEffect(() => {
        if (scrollRef.current && simulationStatus === 'running') {
            scrollRef.current.scrollTop = scrollRef.current.scrollHeight;
        }
    }, [activityLog, simulationStatus]);

    const toggleIteration = useCallback((iteration: number) => {
        setExpandedIterations(prev => {
            const newSet = new Set(prev);
            if (newSet.has(iteration)) {
                newSet.delete(iteration);
            } else {
                newSet.add(iteration);
            }
            return newSet;
        });
    }, []);

    // Group activities by iteration - Memoized
    const iterationGroups = useMemo(() => {
        const groups: Map<number, AgentActivity[]> = new Map();
        let currentIteration = 0;

        activityLog.forEach(activity => {
            if (activity.agent === 'evolution') {
                currentIteration++;
            }
            if (!groups.has(currentIteration)) {
                groups.set(currentIteration, []);
            }
            groups.get(currentIteration)?.push(activity);
        });

        return groups;
    }, [activityLog]);

    const currentIteration = state?.iteration_count || 0;

    // Strategy stats - Memoized
    const strategyStats = useMemo(() => {
        if (!state?.strategies) return null;
        return {
            activeCount: state.strategies.filter(s => s.status === 'active').length,
            prunedCount: state.strategies.filter(s => s.status === 'pruned' || s.status === 'pruned_synthesized').length,
            total: state.strategies.length
        };
    }, [state?.strategies]);

    // Top strategies - Memoized
    const topStrategies = useMemo(() => {
        if (!state?.strategies) return [];
        return state.strategies
            .filter(s => s.status === 'active')
            .sort((a, b) => (b.ucb_score || b.score || 0) - (a.ucb_score || a.score || 0))
            .slice(0, 3);
    }, [state?.strategies]);

    // Render Strategy Summary
    const renderStrategySummary = () => {
        if (!strategyStats) return null;

        return (
            <div className="strategy-summary">
                <div style={{ fontSize: '12px', color: 'var(--text-muted)', marginBottom: '8px' }}>
                    Strategy Space
                </div>
                <div style={{ display: 'flex', gap: '16px', fontSize: '13px' }}>
                    <span style={{ color: 'var(--success-color)' }}>🟢 Active: {strategyStats.activeCount}</span>
                    <span style={{ color: 'var(--failure-color)' }}>🔴 Pruned: {strategyStats.prunedCount}</span>
                    <span style={{ color: 'var(--text-muted)' }}>Total: {strategyStats.total}</span>
                </div>
            </div>
        );
    };

    // Render Metrics
    const renderMetrics = () => {
        if (!state) return null;

        return (
            <div className="metric-grid">
                <div className="metric-card">
                    <div className="metric-label">Iteration</div>
                    <div className="metric-value">
                        {currentIteration} / {state.config?.max_iterations || 10}
                    </div>
                </div>
                <div className="metric-card">
                    <div className="metric-label">Temperature τ</div>
                    <div className="metric-value" style={{ color: getTemperatureColor(state.normalized_temperature || 0) }}>
                        {(state.normalized_temperature || 0).toFixed(3)}
                    </div>
                </div>
                <div className="metric-card">
                    <div className="metric-label">Entropy</div>
                    <div className="metric-value">
                        {(state.spatial_entropy || 0).toFixed(2)}
                    </div>
                </div>
                <div className="metric-card">
                    <div className="metric-label">Status</div>
                    <div className="metric-value" style={{ color: getStatusColor(simulationStatus), fontSize: '0.9rem' }}>
                        {getStatusLabel(simulationStatus)}
                    </div>
                </div>
            </div>
        );
    };

    // Render Current Thinking
    const renderCurrentThinking = () => {
        if (simulationStatus !== 'running' || !currentAgent) return null;

        const latestActivity = activityLog[activityLog.length - 1];

        return (
            <div className="thinking-active-card">
                <div style={{ display: 'flex', alignItems: 'center', gap: '8px', marginBottom: '8px' }}>
                    <Loader2 size={14} style={{ animation: 'spin 1s linear infinite', color: 'var(--primary-color)' }} />
                    <span style={{ fontSize: '12px', color: 'var(--primary-color)', fontWeight: 500 }}>
                        {AGENT_LABELS[currentAgent]}...
                    </span>
                </div>
                {latestActivity?.detail && (
                    <div style={{ fontSize: '13px', color: 'var(--text-color)', lineHeight: 1.5 }}>
                        {latestActivity.detail}
                    </div>
                )}
            </div>
        );
    };

<<<<<<< HEAD
=======
    // Render Iteration Details
    const renderIterationDetails = (iteration: number, activities: AgentActivity[]) => {
        const isExpanded = expandedIterations.has(iteration);
        const isCurrentIteration = iteration === Math.max(...Array.from(iterationGroups.keys()));

        return (
            <div key={iteration} style={{ marginBottom: '8px' }}>
                <button
                    type="button"
                    onClick={() => toggleIteration(iteration)}
                    aria-expanded={isExpanded}
                    aria-controls={`iteration-content-${iteration}`}
                    className="iteration-header"
                    style={{
                        background: isCurrentIteration ? 'rgba(168, 199, 250, 0.1)' : 'transparent',
                    }}
                >

                    {isExpanded ? <ChevronDown size={14} color="var(--text-muted)" /> : <ChevronRight size={14} color="var(--text-muted)" />}
                    <span style={{ fontSize: '13px', fontWeight: 500, color: 'var(--text-color)' }}>
                        Iteration {iteration}
                    </span>
                    <span style={{ fontSize: '11px', color: 'var(--text-muted)', marginLeft: 'auto' }}>
                        {activities.length} Steps
                    </span>
                </button>

                {isExpanded && (
                    <div id={`iteration-content-${iteration}`} style={{ paddingLeft: '24px', paddingTop: '8px' }}>
                        {activities.map((activity, idx) => (
                            <div key={activity.id || idx} style={{
                                display: 'flex',
                                alignItems: 'flex-start',
                                gap: '8px',
                                padding: '6px 0',
                                borderLeft: '1px solid var(--border-color)',
                                paddingLeft: '12px',
                                marginLeft: '6px'
                            }}>
                                <span style={{ fontSize: '12px', color: 'var(--text-muted)', minWidth: '80px' }}>
                                    {AGENT_LABELS[activity.agent]}
                                </span>
                                <span style={{ fontSize: '12px', color: 'var(--text-color)', flex: 1 }}>
                                    {activity.detail || activity.message}
                                </span>
                            </div>
                        ))}
                    </div>
                )}
            </div>
        );
    };

>>>>>>> 646f8bd5
    // Render Top Strategies
    const renderTopStrategies = () => {
        if (topStrategies.length === 0) return null;

        return (
            <div style={{ marginBottom: '12px' }}>
                <div style={{ fontSize: '12px', color: 'var(--text-muted)', marginBottom: '8px' }}>
                    🏆 Top Strategies
                </div>
                {topStrategies.map((s, idx) => (
                    <div key={s.id} style={{
                        padding: '10px 12px',
                        background: idx === 0 ? 'rgba(129, 201, 149, 0.1)' : 'var(--surface-color)',
                        borderRadius: 'var(--radius-sm)',
                        marginBottom: '6px',
                        borderLeft: idx === 0 ? '3px solid var(--success-color)' : '3px solid var(--border-color)'
                    }}>
                        <div style={{ fontSize: '13px', fontWeight: 500, color: 'var(--text-color)', marginBottom: '4px' }}>
                            {s.name}
                        </div>
                        <div style={{ fontSize: '11px', color: 'var(--text-muted)' }}>
                            UCB: {(s.ucb_score || 0).toFixed(2)} | Score: {(s.score || 0).toFixed(2)}
                        </div>
                    </div>
                ))}
            </div>
        );
    };

    return (
        <div className="thinking-container">
            {/* Header */}
            <div className="thinking-header">
                <Brain size={18} style={{ color: 'var(--primary-color)' }} />
                <span style={{ fontSize: '14px', fontWeight: 600, color: 'var(--text-color)' }}>
                    Thinking Process
                </span>
                {simulationStatus === 'running' && (
                    <Loader2 size={14} style={{ marginLeft: 'auto', animation: 'spin 1s linear infinite', color: 'var(--primary-color)' }} />
                )}
                {simulationStatus === 'completed' && (
                    <CheckCircle2 size={14} style={{ marginLeft: 'auto', color: 'var(--success-color)' }} />
                )}
            </div>

            {/* Content */}
            <div ref={scrollRef} className="thinking-content">
                {simulationStatus === 'idle' && (
                    <div style={{ color: 'var(--text-muted)', fontSize: '13px', textAlign: 'center', padding: '40px 20px' }}>
                        Enter a problem and start simulation to begin reasoning...
                    </div>
                )}

                {simulationStatus !== 'idle' && (
                    <>
                        {renderMetrics()}
                        {renderCurrentThinking()}
                        {renderStrategySummary()}
                        {renderTopStrategies()}

                        {/* Iteration History */}
                        <div style={{ marginTop: '16px' }}>
                            <div style={{ fontSize: '12px', color: 'var(--text-muted)', marginBottom: '8px' }}>
                                📜 Reasoning History
                            </div>
                            {Array.from(iterationGroups.entries())
                                .reverse()
                                .map(([iteration, activities]) => (
                                    <IterationItem
                                        key={iteration}
                                        iteration={iteration}
                                        activities={activities}
                                        isExpanded={expandedIterations.has(iteration)}
                                        isCurrentIteration={iteration === Math.max(...Array.from(iterationGroups.keys()))}
                                        onToggle={toggleIteration}
                                    />
                                ))}
                        </div>
                    </>
                )}
            </div>

            <style>{`
                @keyframes spin {
                    from { transform: rotate(0deg); }
                    to { transform: rotate(360deg); }
                }
            `}</style>
        </div>
    );
});

// Helper Functions
function getTemperatureColor(t: number): string {
    if (t < 0.3) return 'var(--success-color)';
    if (t < 0.7) return 'var(--warning-color)';
    return 'var(--failure-color)';
}

function getStatusColor(status: string): string {
    switch (status) {
        case 'running': return 'var(--primary-color)';
        case 'completed': return 'var(--success-color)';
        case 'error': return 'var(--failure-color)';
        case 'awaiting_human': return 'var(--warning-color)';
        default: return 'var(--text-muted)';
    }
}

function getStatusLabel(status: string): string {
    switch (status) {
        case 'idle': return 'Idle';
        case 'running': return 'Reasoning';
        case 'completed': return 'Completed';
        case 'error': return 'Error';
        case 'awaiting_human': return 'Awaiting Input';
        default: return status;
    }
}

export default ThinkingPanel;<|MERGE_RESOLUTION|>--- conflicted
+++ resolved
@@ -175,62 +175,7 @@
         );
     };
 
-<<<<<<< HEAD
-=======
-    // Render Iteration Details
-    const renderIterationDetails = (iteration: number, activities: AgentActivity[]) => {
-        const isExpanded = expandedIterations.has(iteration);
-        const isCurrentIteration = iteration === Math.max(...Array.from(iterationGroups.keys()));
-
-        return (
-            <div key={iteration} style={{ marginBottom: '8px' }}>
-                <button
-                    type="button"
-                    onClick={() => toggleIteration(iteration)}
-                    aria-expanded={isExpanded}
-                    aria-controls={`iteration-content-${iteration}`}
-                    className="iteration-header"
-                    style={{
-                        background: isCurrentIteration ? 'rgba(168, 199, 250, 0.1)' : 'transparent',
-                    }}
-                >
-
-                    {isExpanded ? <ChevronDown size={14} color="var(--text-muted)" /> : <ChevronRight size={14} color="var(--text-muted)" />}
-                    <span style={{ fontSize: '13px', fontWeight: 500, color: 'var(--text-color)' }}>
-                        Iteration {iteration}
-                    </span>
-                    <span style={{ fontSize: '11px', color: 'var(--text-muted)', marginLeft: 'auto' }}>
-                        {activities.length} Steps
-                    </span>
-                </button>
-
-                {isExpanded && (
-                    <div id={`iteration-content-${iteration}`} style={{ paddingLeft: '24px', paddingTop: '8px' }}>
-                        {activities.map((activity, idx) => (
-                            <div key={activity.id || idx} style={{
-                                display: 'flex',
-                                alignItems: 'flex-start',
-                                gap: '8px',
-                                padding: '6px 0',
-                                borderLeft: '1px solid var(--border-color)',
-                                paddingLeft: '12px',
-                                marginLeft: '6px'
-                            }}>
-                                <span style={{ fontSize: '12px', color: 'var(--text-muted)', minWidth: '80px' }}>
-                                    {AGENT_LABELS[activity.agent]}
-                                </span>
-                                <span style={{ fontSize: '12px', color: 'var(--text-color)', flex: 1 }}>
-                                    {activity.detail || activity.message}
-                                </span>
-                            </div>
-                        ))}
-                    </div>
-                )}
-            </div>
-        );
-    };
-
->>>>>>> 646f8bd5
+
     // Render Top Strategies
     const renderTopStrategies = () => {
         if (topStrategies.length === 0) return null;
