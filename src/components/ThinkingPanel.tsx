--- conflicted
+++ resolved
@@ -184,30 +184,14 @@
                 <button
                     type="button"
                     onClick={() => toggleIteration(iteration)}
-<<<<<<< HEAD
                     aria-expanded={isExpanded}
                     aria-controls={`iteration-content-${iteration}`}
-                    style={{
-                        display: 'flex',
-                        alignItems: 'center',
-                        gap: '8px',
-                        padding: '8px 12px',
-                        background: isCurrentIteration ? 'rgba(139,92,246,0.1)' : 'rgba(255,255,255,0.02)',
-                        borderRadius: '6px',
-                        cursor: 'pointer',
-                        transition: 'background 0.2s',
-                        width: '100%',
-                        border: 'none',
-                        color: 'inherit',
-                        textAlign: 'left',
-                        fontFamily: 'inherit'
-=======
                     className="iteration-header"
                     style={{
                         background: isCurrentIteration ? 'rgba(168, 199, 250, 0.1)' : 'transparent',
->>>>>>> beb98ef8
                     }}
                 >
+
                     {isExpanded ? <ChevronDown size={14} color="var(--text-muted)" /> : <ChevronRight size={14} color="var(--text-muted)" />}
                     <span style={{ fontSize: '13px', fontWeight: 500, color: 'var(--text-color)' }}>
                         迭代 {iteration}
