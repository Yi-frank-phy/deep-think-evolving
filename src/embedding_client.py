from __future__ import annotations

import os
from typing import Optional

import numpy as np
import requests

# ModelScope Qwen3-Embedding-8B configuration
DEFAULT_MODELSCOPE_API_ENDPOINT = "https://api-inference.modelscope.cn/v1/embeddings"
DEFAULT_MODELSCOPE_MODEL = "Qwen/Qwen3-Embedding-8B"
MODELSCOPE_API_KEY_ENV = "MODELSCOPE_API_KEY"
EMBEDDING_DIMENSION = 4096  # Qwen3-Embedding-8B max dimension

USE_MOCK_ENV_VAR = "USE_MOCK_EMBEDDING"
MOCK_DIM_ENV_VAR = "MOCK_EMBEDDING_DIM"
DEFAULT_MOCK_DIM = 4096  # Updated to match Qwen3-Embedding-8B
_TRUTHY_VALUES = {"1", "true", "yes", "on"}


def _is_truthy(value: Optional[str]) -> bool:
    """Return True when the given environment string represents truthy."""

    return bool(value) and value.strip().lower() in _TRUTHY_VALUES


def _resolve_use_mock(explicit: Optional[bool]) -> bool:
    """Determine whether mock embeddings should be used."""

    if explicit is not None:
        return explicit
    return _is_truthy(os.environ.get(USE_MOCK_ENV_VAR))


def _mock_embedding_dimension() -> int:
    """Read the mock embedding dimensionality from the environment."""

    raw_value = os.environ.get(MOCK_DIM_ENV_VAR)
    if raw_value:
        try:
            dimension = int(raw_value)
            if dimension > 0:
                return dimension
            print(
                f"[WARNING] {MOCK_DIM_ENV_VAR} must be positive; received {raw_value!r}. "
                f"Falling back to {DEFAULT_MOCK_DIM}."
            )
        except ValueError:
            print(
                f"[WARNING] {MOCK_DIM_ENV_VAR} value {raw_value!r} is not an integer. "
                f"Falling back to {DEFAULT_MOCK_DIM}."
            )
    return DEFAULT_MOCK_DIM


def _apply_mock_embeddings(strategies: list[dict]) -> list[dict]:
    """Populate each strategy with a randomly generated embedding."""

    dimension = _mock_embedding_dimension()
    for strategy in strategies:
        strategy["embedding"] = np.random.rand(dimension).tolist()
    return strategies


def _get_modelscope_embedding(text: str, api_key: str, endpoint: str, model: str, dimensions: int = None) -> list[float]:
    """Call ModelScope embedding API (OpenAI-compatible format)."""
    
    headers = {
        "Authorization": f"Bearer {api_key}",
        "Content-Type": "application/json"
    }
    
    payload = {
        "model": model,
        "input": text,
        "encoding_format": "float"  # Required by ModelScope API
    }
    
    # Some APIs support dimensions parameter, but it's optional
    if dimensions:
        payload["dimensions"] = dimensions
    
    response = requests.post(endpoint, json=payload, headers=headers, timeout=120)
    response.raise_for_status()
    
    result = response.json()
    # OpenAI-compatible format: {"data": [{"embedding": [...]}], ...}
    if "data" in result and len(result["data"]) > 0:
        return result["data"][0].get("embedding", [])
    return []


def embed_strategies(strategies: list[dict], use_mock: Optional[bool] = None) -> list[dict]:
    """Embed strategies using ModelScope Qwen3-Embedding-8B or generated mock vectors.

    Args:
        strategies: Strategy dictionaries produced by ``generate_strategic_blueprint``.
        use_mock: Optional explicit toggle for mock embeddings. When ``None``, the
            ``USE_MOCK_EMBEDDING`` environment variable is consulted.

    Returns:
        The same list of strategies enriched with an ``embedding`` key, or an empty
        list when an error occurs.
    """

    if not strategies:
        return []

    if _resolve_use_mock(use_mock):
        print("  (Using mock embedding data)...")
        return _apply_mock_embeddings(strategies)

    api_key = os.environ.get(MODELSCOPE_API_KEY_ENV)
    if not api_key:
        print(f"\n[ERROR] {MODELSCOPE_API_KEY_ENV} environment variable is not set.")
        print("Please set MODELSCOPE_API_KEY to use ModelScope Qwen3-Embedding-8B.")
        return []

    endpoint = os.environ.get("MODELSCOPE_API_ENDPOINT", DEFAULT_MODELSCOPE_API_ENDPOINT)
    model = os.environ.get("MODELSCOPE_EMBEDDING_MODEL", DEFAULT_MODELSCOPE_MODEL)

    for i, strategy in enumerate(strategies):
        document_to_embed = (
            f"Strategy: {strategy.get('strategy_name', '')}\n"
            f"Rationale: {strategy.get('rationale', '')}\n"
            f"Assumption: {strategy.get('initial_assumption', '')}"
        )

        try:
            print(
                f"  Embedding strategy {i + 1}/{len(strategies)} using ModelScope: "
                f"'{strategy.get('strategy_name', 'N/A')}'..."
            )
            
            embedding = _get_modelscope_embedding(document_to_embed, api_key, endpoint, model)
            
            if not embedding:
                print("\n[ERROR] ModelScope response is missing the 'embedding' field.")
                strategy["embedding"] = []
                continue

            strategy["embedding"] = embedding
            print(f"  ...Success ({len(embedding)} dimensions).")

        except requests.exceptions.ConnectionError as error:
            print(f"\n[ERROR] Could not connect to ModelScope server at {endpoint}.")
            print(f"Underlying error: {error}")
            return []
        except requests.exceptions.Timeout as error:
            print(f"\n[ERROR] ModelScope request timed out when embedding strategy {i + 1}: {error}")
            strategy["embedding"] = []
            continue
        except requests.exceptions.HTTPError as error:
            print(f"\n[ERROR] HTTP error during embedding: {error}")
<<<<<<< HEAD
=======
            try:
                print(f"Response from server: {response.text}")
            except:
                pass
>>>>>>> 0f8cdb1c
            strategy["embedding"] = []
            continue
        except requests.exceptions.RequestException as error:
            print(f"\n[ERROR] Unexpected network error during embedding strategy {i + 1}: {error}")
            strategy["embedding"] = []
            continue
        except Exception as error:  # pragma: no cover - defensive guard
            print(f"\n[ERROR] An unexpected error occurred during embedding strategy {i + 1}: {error}")
            strategy["embedding"] = []
            continue

    return strategies


def embed_text(document: str) -> list[float]:
    """Generate an embedding vector for an arbitrary document string."""

    if not document.strip():
        return []

    # Check for mock
    if _resolve_use_mock(None):
        dim = _mock_embedding_dimension()
        return np.random.rand(dim).tolist()

    api_key = os.environ.get(MODELSCOPE_API_KEY_ENV)
    if not api_key:
        print(f"[ERROR] {MODELSCOPE_API_KEY_ENV} not set. Cannot embed text.")
        return []

    endpoint = os.environ.get("MODELSCOPE_API_ENDPOINT", DEFAULT_MODELSCOPE_API_ENDPOINT)
    model = os.environ.get("MODELSCOPE_EMBEDDING_MODEL", DEFAULT_MODELSCOPE_MODEL)

    try:
        return _get_modelscope_embedding(document, api_key, endpoint, model)
    except Exception as error:
        print(f"[ERROR] Failed to embed text: {error}")
        return []

<|MERGE_RESOLUTION|>--- conflicted
+++ resolved
@@ -152,13 +152,12 @@
             continue
         except requests.exceptions.HTTPError as error:
             print(f"\n[ERROR] HTTP error during embedding: {error}")
-<<<<<<< HEAD
-=======
             try:
-                print(f"Response from server: {response.text}")
-            except:
+                # Keep debug info from main but fix bare except
+                if hasattr(response, 'text'):
+                    print(f"Response from server: {response.text[:200]}...")
+            except Exception:
                 pass
->>>>>>> 0f8cdb1c
             strategy["embedding"] = []
             continue
         except requests.exceptions.RequestException as error:
